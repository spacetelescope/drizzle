--- conflicted
+++ resolved
@@ -17,9 +17,9 @@
 description = check code style, e.g. with flake8
 skip_install = true
 deps =
-    flake8
+    ruff
 commands =
-    flake8 . {posargs}
+    ruff . {posargs}
 
 [testenv:check-security]
 description = run bandit to check security compliance
@@ -63,16 +63,6 @@
 description = build wheel and sdist
 skip_install = true
 deps =
-<<<<<<< HEAD
     build
-=======
-    ruff
-description = check code style, e.g. with flake8
-commands = ruff drizzle
-
-[testenv:bandit]
-deps =
-    bandit
->>>>>>> 262dd6de
 commands =
     python -m build .