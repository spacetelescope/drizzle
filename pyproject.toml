[project]
name = "drizzle"
description = "A package for combining dithered images into a single image"
requires-python = ">=3.10"
authors = [
    { name = "STScI", email = "help@stsci.edu" },
]
dependencies = [
    "numpy",
    "astropy",
]
dynamic = [
    "version",
]

[project.readme]
file = "README.rst"
content-type = "text/x-rst"

[project.license]
file = "LICENSE.rst"
content-type = "text/plain"

[project.urls]
Homepage = "https://github.com/spacetelescope/drizzle"
"Bug Tracker" = "https://github.com/spacetelescope/drizzle/issues"
Documentation = "http://spacetelescope.github.io/drizzle/"
"Source Code" = "https://github.com/spacetelescope/drizzle"

[project.optional-dependencies]
test = [
    "pytest",
]
docs = [
    "tomli; python_version<'3.11'",
    "sphinx",
    "sphinx-automodapi",
    "sphinx-rtd-theme",
    "matplotlib",
]

[build-system]
requires = [
    "setuptools>=61.2",
    "setuptools_scm[toml]>=3.4",
    "numpy>=1.25",
]
build-backend = "setuptools.build_meta"

[tool.setuptools]
zip-safe = false
include-package-data = false

[tool.setuptools.packages.find]
namespaces = false

[tool.pytest.ini_options]
minversion = "6"
norecursedirs = [
    "build",
    "docs/_build",
]

[tool.setuptools_scm]

[tool.ruff]
line-length = 100

[tool.ruff.lint]
<<<<<<< HEAD
extend-select = [
=======
select = [
>>>>>>> 4ac65b2e
    "F",
    "W",
    "E",
    "C4",
    "COM",
]
exclude = [
    "docs",
    ".eggs",
    ".tox",
]<|MERGE_RESOLUTION|>--- conflicted
+++ resolved
@@ -67,11 +67,7 @@
 line-length = 100
 
 [tool.ruff.lint]
-<<<<<<< HEAD
 extend-select = [
-=======
-select = [
->>>>>>> 4ac65b2e
     "F",
     "W",
     "E",
